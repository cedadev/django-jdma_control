--- conflicted
+++ resolved
@@ -86,11 +86,7 @@
                 ).format(group))
                 return False
 
-<<<<<<< HEAD
-            if query.count() != 0 and user in query[0]['memberUid']:
-=======
             if len(query) != 0 and user in query[0]['memberUid']:
->>>>>>> 5b169597
                 return True
         # check for user
         if "wx" in ls_res.mode[0] or "ws" in ls_res.mode[0]:
