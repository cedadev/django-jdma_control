from django.views.generic import View
from jdma_control.models import *
from jdma_control.views_functions import *
from datetime import datetime
import subprocess

import jdma_site.settings as settings
import jdma_control.backends
import jdma_control.backends.AES_tools as AES_tools

class UserView(View):
    """:rest-api

    Requests to resources which concern the users in the JASMIN data migration
    app (JDMA).
    """

    def get(self, request, *args, **kwargs):
        """:rest-api

           .. http:get:: /jdma_control/api/v1/user

               Get the details of a user identified by their username

               :queryparam string name: (*optional*) The username (same as
               JASMIN username).

               ..

               :>jsonarr string name: username - should be same as JASMIN
               username
               :>jsonarr string email: email address of the user

               :statuscode 200: request completed successfully.

               **Example request**

               .. sourcecode:: http

                   GET /jdma_control/api/v1/user?name=fred HTTP/1.1
                   Host:jdma.ceda.ac.uk
                   Accept: application/json

               **Example response**

               .. sourcecode:: http

                   HTTP/1.1 200 OK
                   Vary: Accept
                   Content-Type: application/json

                   [
                     {
                       "name": "fred",
                       "email": "fred@fredco.com",
                       "notify": "True"
                     }
                   ]

        """
        # first case - error as you can only retrieve single users
        if len(request.GET) == 0:
            return HttpError({"error": "No name supplied"})
        else:
            # get the username
            username = request.GET.get("name", "")
            # get the user or 404
            error_data = {"name": username}
            try:
                if username:
                    user = User.objects.get(name=username)
                else:
                    error_data["error"] = "Error with name parameter."
                    return HttpError(error_data)
            except Exception:
                error_data["error"] = (
                    "User {} not initialised yet.  Run jdma.py init first."
                ).format(username)
                return HttpError(error_data, status=403)

        data = {"name": user.name,
                "email": user.email,
                "notify": user.notify}

        return HttpResponse(json.dumps(data), content_type="application/json")

    def post(self, request):
        """:rest-api

           .. http:post:: /jdma_control/api/v1/user

                Create a user identified by their username and email address

                ..

                :<jsonarr string name: the username (same as JASMIN username)
                :<jsonarr string email: email address of the user for deletion
                notifications

                :>jsonarr string name: the username
                :>jsonarr string email: the user's email address

                :statuscode 200: request completed successfully
                :statuscode 403: User already initialized
                :statuscode 404: name not supplied in POST request

                **Example request**

                .. sourcecode:: http

                    POST /jdma_control/api/v1/user HTTP/1.1
                    Host: jdma.ceda.ac.uk
                    Accept: application/json
                    Content-Type: application/json

                    [
                      {
                        "name": "fred",
                        "email": "fred@fredco.com",
                      }
                    ]


                **Example response**

                .. sourcecode:: http

                    HTTP/1.1 200 OK
                    Vary: Accept
                    Content-Type: application/json

                    [
                      {
                        "name": "fred",
                        "email": "fred@fredco.com",
                      }
                    ]

                .. sourcecode:: http

                    HTTP/1.1 403 Forbidden
                    Vary: Accept
                    Content-Type: application/json

                    [
                      {
                        "error": "JASMIN data migration app already initialized
                        for this user"
                      }
                    ]

                .. sourcecode:: http

                    HTTP/1.1 400 Not found
                    Vary: Accept
                    Content-Type: application/json

                    [
                      "No username supplied to POST request"
                    ]

                    [
                      "No email supplied to POST request"
                    ]
        """
        # get the json formatted data
        data = request.read()
        data = json.loads(data)
        # copy data into error data
        error_data = data

        # get the user name and email out of the json
        if "name" in data:
            username = data["name"]
        else:
            return HttpError({"error": "No name supplied"})

        if "email" in data:
            email = data["email"]
        else:
            error_data["error"] = "No email supplied"
            return HttpError(error_data)

        # check if user already exists
        user_query = User.objects.filter(name=username)
        if user_query.count() != 0:
            error_data["error"] = "JDMA already initialized for this user."
            return HttpError(error_data, status=403)
        # create user object
        user = User(name=username, email=email)
        user.save()
        # return the details
        data_out = {"name": username, "email": email}
        return HttpResponse(
            json.dumps(data_out),
            content_type="application/json"
        )

    def put(self, request, *args, **kwargs):
        """:rest-api

        .. http:put:: /jdma_control/api/v1/user

            Update a user info - just allows update of email address and
            notifications at the moment

            ..

            :queryparam string name: The username (same as JASMIN username).

            :<jsonarr string email: (*optional*) email address of the user for
            deletion notifications
            :<jsonarr boolean notify: (*optional*) whether to email the user
            about scheduled deletions

            :>jsonarr string name: the username
            :>jsonarr string email: the user's email address
            :>jsonarr bool notify: notifications on / off

            :statuscode 200: request completed successfully
            :statuscode 404: name not supplied in PUT request
            :statuscode 404: name not found as supplied in PUT request

            **Example request**

            .. sourcecode:: http

                PUT /jdma_control/api/v1/user HTTP/1.1
                Host: jdma.ceda.ac.uk
                Accept: application/json
                Content-Type: application/json

                [
                  {
                    "name": "fred",
                    "email": "fred@fredco.com",
                    "notify": true,
                  }
                ]


            **Example response**

            .. sourcecode:: http

                HTTP/1.1 200 OK
                Vary: Accept
                Content-Type: application/json

                [
                  {
                    "name": "fred",
                    "email": "fred@fredco.com",
                    "notify": true,
                  }
                ]

            .. sourcecode:: http

                HTTP/1.1 404 Not found
                Vary: Accept
                Content-Type: application/json

                [
                  "No username supplied to PUT request"
                ]

                [
                  "User not found as supplied in PUT request"
                ]
        """
        # find the user first
        if len(request.GET) == 0:
            return HttpError({"error": "No name supplied."})
        else:
            # get the username
            username = request.GET.get("name", "")
            # update the user using the json
            data = request.read()
            data = json.loads(data)
            # copy the data into error_data
            error_data = data
            try:
                if username:
                    user = User.objects.get(name=username)
                else:
                    error_data["error"] = "Error with name parameter."
                    return HttpError(error_data)
            except Exception:
                error_data["error"] = (
                    "User {} not initialised yet.  Run jdma.py init first."
                ).format(username)
                return HttpError(error_data, status=403)

            if "email" in data:
                email = data["email"]
                if email == "":
                    error_data["error"] = "No email supplied."
                    return HttpError(error_data)
                else:
                    user.email = data["email"]

            if "notify" in data:
                user.notify = data["notify"]
            else:
                data["notify"] = user.notify
            user.save()
            # return something meaningful
            data_out = {"name": user.name,
                        "email": user.email,
                        "notify": user.notify}
            return HttpResponse(json.dumps(data_out),
                                content_type="application/json")


class MigrationRequestView(View):
    """:rest-api

    Requests to resources concerning migration requests in the JASMIN data
    migration app (JDMA).
    Note - no PUT, cannot edit any part of the request
    """

    def get(self, request, *args, **kwargs):
        """:rest-api

           .. http:get:: /jdma_control/api/v1/migration

               Get the details of one or more migrations identified by the
               request_id and username, and optionally filtered by the workspace.
               If the request_id is not supplied then all of the requests for
               that user / workspace are returned.

               :param string name: The name of the user who owns the migration
               request.
               :param string workspace: (*optional*) The workspace that the
               migration request belongs to.
               :param string request_id: (*optional*) The unique id of the
               migration request.

               ..

               :>jsonarr string name: username - should be same as JASMIN
               username
               :>jsonarr string workspace: group workspace name - should be
               the same as the GWS
               :>jsonarr string label: human readable label of the request
               :>jsonarr string filelist: list of paths of the original
               directories and files
               :>jsonarr integer external_id: the elastic tape batch id

               :statuscode 200: request completed successfully.

               **Example request**

               .. sourcecode:: http

                   GET /jdma_control/api/v1/migration/225 HTTP/1.1
                   Host:jdma.ceda.ac.uk
                   Accept: application/json

               **Example response**

               .. sourcecode:: http

                   HTTP/1.1 200 OK
                   Vary: Accept
                   Content-Type: application/json

                   [
                     {
                       "name": "fred",
                       "email": "fred@fredco.com",
                       "notify": "True"
                     }
                   ]
        """
        # if the user name isn't in the request then reject
        if "name" in request.GET:
            name = request.GET.get("name")
        else:
            return HttpError({"error": "No name supplied."})

        keyargs = {}

        # return details of a single request
        if "request_id" in request.GET:
            # get the keywords
            keyargs["pk"] = int(request.GET.get("request_id"))

            try:
                req = MigrationRequest.objects.get(**keyargs)
            except Exception:
                # return error as easily interpreted JSON
                error_data = {"error": "Request not found.",
                              "request_id": keyargs["pk"],
                              "name": name}
                return HttpError(error_data)

            # check that this user can list requests in this workspace
            generic_backend = jdma_control.backends.Backend.Backend()
            if not generic_backend.user_has_list_permission(
                username = name,
                workspace = req.migration.workspace.workspace
            ):
                error_data = {"error": "User does not have permission to list requests in the workspace",
                               "workspace": req.migration.workspace.workspace,
                               "name": name
                             }
                return HttpError(error_data, status=403)

            # full details - these are all the required fields
            data = {"request_id": req.id,
                    "user": req.user.name,
                    "request_type": req.request_type,
                    "migration_id": req.migration.pk,
                    "label": req.migration.label,
                    "workspace": req.migration.workspace.workspace,
                    "storage": StorageQuota.get_storage_name(
                        req.migration.storage.storage
                    ),
                    "stage": req.stage}
            if req.date:
                data["date"] = req.date.isoformat()
            if req.filelist:
                data["filelist"] = req.filelist

            # add the failure reason if failed
            if (req.stage in [MigrationRequest.FAILED,
                MigrationRequest.FAILED_COMPLETED] and
                    req.failure_reason != ""):
                data["failure_reason"] = req.failure_reason
        else:
            if "workspace" in request.GET:
                workspace = request.GET.get("workspace")
                # get the workspace object
                gws = Groupworkspace.objects.filter(workspace=workspace)
                if gws.count() == 0:
                    error_data = {"error": "Workspace not found.",
                                  "name": name}
                    error_data["workspace"] = workspace
                    return HttpError(error_data, status=404)
                else:
                    keyargs["migration__workspace"] = gws.first()
            else:
                workspace = None

            # check whether the filter is `user` or `workspace` and whether this
            # user has permission to list the workspace
            if "filter" in request.GET:
                ffilter = request.GET.get("filter")
                if ffilter == "workspace":
                    # check workspace supplied
                    if workspace is None:
                        error_data = {"error": "No workspace supplied and filter=workspace.",
                                      "name": name}
                        return HttpError(error_data)

                    # check the user has permission to list the batches
                    generic_backend = jdma_control.backends.Backend.Backend()
                    if not generic_backend.user_has_list_permission(
                        username = name,
                        workspace = workspace
                    ):
                        error_data = {"error": "User does not have permission to list requests in the workspace",
                                       "workspace": workspace,
                                       "name": name
                                     }
                        return HttpError(error_data, status=403)
                else:
                    keyargs["user__name"] = name
            else:
                keyargs["user__name"] = name

            # return details of all the migration requests for this user
            try:
                reqs = MigrationRequest.objects.filter(**keyargs).order_by('pk')
            except Exception:
                # return error as easily interpreted JSON
                error_data = {"error": "Requests not found.",
                              "name": keyargs}
                return HttpError(error_data)

            # loop over the requests and add to the data at the end
            requests = []
            for r in reqs:
                req_data = {"request_id": r.pk,
                            "user": r.user.name,
                            "request_type": r.request_type,
                            "migration_id": r.migration.pk,
                            "label": r.migration.label,
                            "workspace": r.migration.workspace.workspace,
                            "storage": StorageQuota.get_storage_name(
                                r.migration.storage.storage
                            ),
                            "stage": r.stage}
                if r.date:
                    req_data["date"] = r.date.isoformat()
                requests.append(req_data)
            data = {"requests": requests}
        return HttpResponse(json.dumps(data), content_type="application/json")


    def _check_backend(self, JDMA_BACKEND_OBJECT, storage_name, credentials):
        """Do the checks on the backend.  This occurs for the PUT, GET, MIGRATE,
        and DELETE stages so have a common function."""
        #   3a. check that the backend exists
        # not found, return error
        error_data = {}
        if JDMA_BACKEND_OBJECT is None:
            error_data["error"] = (
                "External storage: {} does not exist"
            ).format(storage_name)
            return HttpError(error_data, status=404)

        if not JDMA_BACKEND_OBJECT.check_credentials_supplied(credentials):
            required_credentials = JDMA_BACKEND_OBJECT.required_credentials()
            error_data["error"] = (
                "Required credentials for: {} not supplied  Required "
                "credentials for: {} are: {}.  Supplied credentials: {}."
            ).format(storage_name, storage_name,
                     ", ".join(required_credentials),
                     str(credentials))
            return HttpError(error_data, status=404)

        # 3a. Check that the named backend is available
        availability = JDMA_BACKEND_OBJECT.available(credentials)
        if availability != "available":
            error_data["error"] = (
                "External storage: {} not connecting.  Reason is: {}"
            ).format(JDMA_BACKEND_OBJECT.get_id(), availability)
            return HttpError(error_data, status=404)
        return None


    def post(self, request, *args, **kwargs):
        """:rest-api

           .. http:post:: /jdma_control/api/v1/migration

               Make a request for a migration to the JDMA.

               ..

               :<jsonarr string name: the user id to use in making the request
               :<jsonarr string workspace: the workspace to use in making the
               request
               :<jsonarr string request_type: GET | PUT | MIGRATE | DELETE
               :<jsonarr string filelist: the list of files and directories
               (for PUT or MIGRATE)
               :<jsonarr string label: (*optional*) a human readable label for
               the request (for PUT, MIGRATE, DELETE or GET).
                 A default will be derived from the original path if no label
                 is supplied in the POST request.
               :<jsonarr int id: the id of the Migration to retrieve (for GET)
               :<jsonarr string
        """
        # first do some error checking on the request and get the values if the
        # keywords are in the request
        # check name is in request
        # get the json formatted data
        data = request.read()
        data = json.loads(data)

        # copy data to error_data
        error_data = data

        # get the credentials and remove from any data that might be removed
        if "credentials" in data:
            credentials = data["credentials"]
            data["credentials"] = {}
            error_data["credentials"] = {}
        else:
            credentials = {}

        if "name" not in data:
            error_data["error"] = "No name supplied"
            return HttpError(error_data)

        # check name exists as a user
        try:
            user = User.objects.get(name=data["name"])
        except Exception:
            error_data["error"] = (
                "User {} not initialised yet.  Run jdma.py init first"
            ).format(data["name"])
            return HttpError(error_data, status=403)

        # check request type is in request
        if "request_type" not in data:
            error_data["error"] = "No request type supplied"
            return HttpError(error_data)

        # check request type is "GET", "PUT"
        if not data["request_type"] in MigrationRequest.REQUEST_MAP:
            error_data["error"] = "Invalid request method"
            return HttpError(error_data)

        # create the MigrationRequest (GET, PUT)
        migration_request = MigrationRequest()
        # assign the user to the MigrationRequest
        migration_request.user = user
        # get the migration request type
        migration_request.request_type = MigrationRequest.REQUEST_MAP[
            data["request_type"]
        ]
        # get the date
        cdate = datetime.utcnow()
        # set the date
        migration_request.date = cdate

        # Note: 08/12/2017: permissions are now handled by the Backend
        # now choose what to do based on the request
        if data["request_type"] == "GET":
            try:
                # checks
                #   1. Check that the batch id is supplied
                #   2. Check that the batch exists
                #   3a. Check that the backend exists
                #   3b. Check that the request belongs to the group workspace
                #   4. Check that the stage is ON_STORAGE
                #   5. Check the user has permission to write to the target
                #      directory (or original path if not set)
                #   6. Check whether this is a duplicate
                #   7. Check that the target path exists
                #   8. Check that the user has permission to write to the target
                #      directory
                #   9. Check there is enough space on disk

                #   1. check batch id is supplied
                if "migration_id" not in data:
                    error_data["error"] = "No batch id supplied"
                    return HttpError(error_data)

                #   2. check batch id exists
                try:
                    migration = Migration.objects.get(pk=data["migration_id"])
                except Exception:
                    error_data["error"] = "Batch not found"
                    return HttpError(error_data)
                #  3. check the backend
                storage_name = StorageQuota.get_storage_name(migration.storage.storage)
                JDMA_BACKEND_OBJECT = \
                    jdma_control.backends.Backend.get_backend_object(storage_name)
                backend_error = self._check_backend(
                    JDMA_BACKEND_OBJECT,
                    storage_name, credentials
                )
                if backend_error is not None:
                    return HttpError(error_data)

                # create a connection to the backend using the credentials
                conn = JDMA_BACKEND_OBJECT.create_connection(
                    user.name,
                    migration.workspace,
                    credentials
                )
                #   3b. check that the migration belongs to the user, or has group
                #   or universal permission
                if not JDMA_BACKEND_OBJECT.user_has_get_permission(
                    data["migration_id"],
                    conn
                ):
                    error_data["error"] = (
                        "User {} does not have permission to request batch {}"
                    ).format(user.name, data["migration_id"])
                    return HttpError(error_data, status=403)

                #   4. check that the stage is ON_STORAGE
                if migration.stage != Migration.ON_STORAGE:
                    mig_stage = Migration.STAGE_CHOICES[migration.stage][1]
                    error_data["error"] = (
                        "Batch stage is: {}.  Cannot retrieve (GET) until"
                        " stage is ON_STORAGE"
                    ).format(mig_stage)
                    return HttpError(error_data, status=403)

                # We don't need to create a migration as we're operating on an
                # existing one - assign it
                migration_request.migration = migration

                #   5. check the user has permission to write to the target directory
                # get the target dir
                if "target_path" in data and data["target_path"] != None:
                    target_path = data["target_path"]
                else:
                    error_data["error"] = "Target path not supplied"
                    return HttpError(error_data, status=404)

                #   Get the filelist
                if "filelist" in data:
                    filelist = data["filelist"]
                else:
                    filelist = None

                #   6. check if this is a duplicate
                dup_req = MigrationRequest.objects.filter(
                    migration=migration,
                    target_path=target_path,
                    filelist=filelist,
                ).exclude(stage=MigrationRequest.GET_COMPLETED)
                if dup_req.count() != 0:
                    error_data["error"] = (
                        "Duplicate GET request made: batch: {}, Target path: {}"
                    ).format(data["migration_id"], target_path)
                    return HttpError(error_data, status=403)

                #   7. check the target path exists
                base_path = os.path.dirname(target_path)
                try:
                    python_ls(base_path)
                except:
                    error_data["error"] = (
                        "Parent of target path {} does not exist: {}"
                    ).format(target_path, str(base_path))
                    return HttpError(error_data, status=404)

                #   8. check the user has permission to write to the directory
                if not user_has_write_permission(base_path, data["name"]):
                    error_data["error"] = (
                        "User {} does not have write permission to the directory: {}"
                    ).format(data["name"], str(target_path))
                    return HttpError(error_data, status=403)

                #   9. Check there is enough space on disk
                retrieval_size = 0
                if not user_has_sufficient_diskspace(
                    base_path, data["name"],
                    retrieval_size
                ): # implement this function
                    error_data["error"] = (
                        "Insufficient diskspace for the retrieval (GET) {}"
                    ).format(str(target_path))
                    return HttpError(error_data, status=403)

                # All the checks have been passed so we can now add the request
                # to the JDMA database
                if filelist:
                    # We want to strip the migration's common path from the files
                    # also need to remove the trailing slash
                    migration_request.filelist = [
                        f.replace(migration.common_path, "")[1:] for f in filelist
                    ]
                    # get the number of archives that contain the files
                    # if this is zero then return an error
                    archive_count = MigrationArchive.objects.filter(
                        migration=migration,
                        migrationfile__path__in=migration_request.filelist
                    ).count()
                    # raise an error if 0
                    if archive_count == 0:
                        error_data["error"] = (
                            ("Requested file list contains zero files that "
                             "belong to batch {}")
                        ).format(migration.pk)
                        return HttpError(error_data, status=404)

                migration_request.target_path = target_path
                migration_request.stage = MigrationRequest.GET_START
                # credentials - we encrypt these using AES EAX mode
                key = AES_tools.AES_read_key(settings.ENCRYPT_KEY_FILE)
                migration_request.credentials = AES_tools.AES_encrypt_dict(
                    key, credentials
                )

                migration_request.save()
                # build the return data
                return_data = data
                return_data["filelist"] = migration_request.filelist

                # build the return data - just target path is uncommon
                return_data["target_path"] = target_path

            except Exception as e:
                error_data["error"] = str(e)
                return HttpError(error_data)

        elif data["request_type"] == "PUT" or data["request_type"] == "MIGRATE":
            try:
                # check workspace is in request
                if not "workspace" in data:
                    error_data["error"] = "No workspace supplied"
                    return HttpError(error_data)

                # check that the workspace is known and has a quota
                workspace_qs = Groupworkspace.objects.filter(
                    workspace=data["workspace"]
                )
                if workspace_qs.count() == 0:
                    error_data["error"] = (
                        "Workspace {} has no associated groupworkspace quota set"
                    ).format(data["workspace"])
                    return HttpError(error_data)

                # check that filelist is supplied
                if "filelist" not in data:
                    error_data["error"] = "No directory path or filelist supplied"
                    return HttpError(error_data)

                # check that the filelist is not empty
                if len(data["filelist"]) == 0:
                    error_data["error"] = "Filelist is empty"
                    return HttpError(error_data)

                # check that there is not already an entry with this exact same
                # filelist - that has not been deleted
                mr_qs = MigrationRequest.objects.filter(
                    filelist=data["filelist"],
                    migration__stage__lt=Migration.DELETED
                )
                # get the first file
                if mr_qs.count() > 0:
                    error_data["error"] = (
                        "Filelist or directory {}... is already in a migration {}"
                    ).format(data["filelist"].first(), mr_qs)
                    return HttpError(error_data, status=403)

                # check for the label in the request - if not then derive from
                # filelist
                if "label" in data:
                    label = data["label"]
                else:
                    label = data["filelist"].first().split("/")[-1]

                # check the storage is in the request
                if "storage" not in data:
                    error_data["error"] = (
                        "External storage not specified in PUT / MIGRATE request"
                    )
                    return HttpError(error_data)

                # five checks:
                #   1. Check the path exists (obvs.) or that each path in the
                #      filelist exists (this will be really slow for large
                #      filelists, we should probably remove it)
                #   2. Check the user has write permission to the directory or each
                #      of the files
                #   3. Check that the backend exists and that the
                #      required_credentials were supplied
                #   4. Check user has write permission in group workspace
                #   5. Check the user has enough space in their storage quota

                # 1. check that the path exists
                # check that each file in the filelist exists or is a directory
                error = False
                error_data["error"] = ""
                for f in data["filelist"]:
                    try:
                        ls_res = python_ls(f)
                    except:
                        error_data["error"] += "Path {} does not exist".format(f)
                        error = True
                if error:
                    return HttpError(error_data)

                # 2. check that the user has write permissions for each file or
                # directory in the file list
                # error = False
                # error_data["error"] = ""
                # for f in data["filelist"]:
                #     if not user_has_write_permission(f, data["name"]):
                #         error_data["error"] += (
                #             "User does not have write permission for "
                #             "file/directory: {}"
                #         ).format(f)
                #         error = True
                # if error:
                #     return HttpError(error_data, status=403)

                # 3, 3a, 3b check the backend
                JDMA_BACKEND_OBJECT = \
                    jdma_control.backends.Backend.get_backend_object(data["storage"])
                backend_error = self._check_backend(
                    JDMA_BACKEND_OBJECT,
                    data["storage"],
                    credentials
                )

                if backend_error is not None:
                    return backend_error

                # get the storage quota
                storage_qs = StorageQuota.objects.filter(
                    workspace=workspace_qs.first(),
                    storage=StorageQuota.get_storage_index(data["storage"])
                )
                if storage_qs.count() == 0:
                    error_data["error"] = (
                        "External storage: {} has not been attached "
                        "to the groupworkspace: {}"
                    ).format(data["storage"], data["workspace"])
                    return HttpError(error_data, status=404)



                # create a connection to the backend using the credentials
                conn = JDMA_BACKEND_OBJECT.create_connection(
                    user.name,
                    workspace_qs.first(),
                    credentials
                )

                # 4. check group workspace permission
                if not JDMA_BACKEND_OBJECT.user_has_put_permission(conn):
                    error_data["error"] = (
                        "User: {} does not have write permissions or the workspace:"
                        " {} does not exist for external storage: {}"
                    ).format(
                        data["name"],
                        data["workspace"],
                        JDMA_BACKEND_OBJECT.get_name()
                    )
                    return HttpError(error_data, status=403)

                # 5. check quota ** TO DO ** implement this function!
                if not JDMA_BACKEND_OBJECT.user_has_put_quota(conn):
                    error_data["error"] = (
                        "User: {} has insufficient quota remaining for workspace:"
                        " {} for external storage: {}"
                    ).format(
                        data["name"],
                        data["workspace"],
                        JDMA_BACKEND_OBJECT.get_name())
                    return HttpError(error_data, status=403)

                # All the checks have passed, so we can now add the request to the
                # JDMA database
                # Create a Migration (all the details of the directory)
                migration = Migration()
                migration.user = user

                # Assign the data passed in / derived above
                migration.label = label
                migration.workspace = workspace_qs.first()

                # Assign the stage, this is always on disk at this stage for a PUT
                migration.stage = Migration.ON_DISK

                # get the date
                migration.registered_date = cdate

                # external storage
                migration.storage = storage_qs.first()

                # save the migration to the database
                migration.save()

                # associate the migration_request with the migration and save to
                # the database
                migration_request.migration = migration
                # set the migration request to be PUT_START
                migration_request.stage = MigrationRequest.PUT_START
                # credentials - we encrypt these using AES EAX mode
                key = AES_tools.AES_read_key(settings.ENCRYPT_KEY_FILE)
                migration_request.credentials = AES_tools.AES_encrypt_dict(
                    key, credentials
                )
                # assign the filelist
                migration_request.filelist = data["filelist"]

                migration_request.save()

                # build the return data - just filelist is uncommon data
                return_data = data
                return_data["filelist"] = migration_request.filelist
                # don't return the credentials!
            except Exception as e:
                error_data["error"] = str(e)
                return HttpError(error_data)

        elif data["request_type"] == "DELETE":
            try:
                # delete a migration / batch
                # Follow this procedure:
                # 3, 3a, 3b check the backend exists and is available

                #   1. check batch id is supplied
                if "migration_id" not in data:
                    error_data["error"] = "No batch id supplied"
                    return HttpError(error_data)

                #   2. check batch id exists
                try:
                    migration = Migration.objects.get(pk=data["migration_id"])
                except Exception:
                    error_data["error"] = "Batch not found"
                    return HttpError(error_data)

                #   3. check the backend exists and is available
                storage_name = StorageQuota.get_storage_name(migration.storage.storage)
                JDMA_BACKEND_OBJECT = \
                    jdma_control.backends.Backend.get_backend_object(storage_name)
                backend_error = self._check_backend(
                    JDMA_BACKEND_OBJECT,
                    data["storage"],
                    credentials
                )
                if backend_error is not None:
                    return backend_error

                # create a connection to the backend using the credentials
                conn = JDMA_BACKEND_OBJECT.create_connection(
                    user.name,
                    migration.workspace,
                    credentials
                )

                # check that the user has delete permission
                if not JDMA_BACKEND_OBJECT.user_has_delete_permission(
                    data["migration_id"], conn
                ):
                    error_data["error"] = (
                        "User {} does not have permission to delete batch: {}"
                    ).format(user.name, data["migration_id"])
                    return HttpError(error_data, status=403)

                # We don't need to create a migration as we're deleting an
                # existing one - assign it
                migration_request.migration = migration

                #   6. check if this is a duplicate
                dup_req = MigrationRequest.objects.filter(
                    migration=migration,
                    request_type=MigrationRequest.DELETE,
                )
                if dup_req.count() != 0:
                    error_data["error"] = (
                        "Duplicate DELETE request made: batch: {}"
                    ).format(data["migration_id"])
                    return HttpError(error_data, status=403)

                # assign the stages
                migration_request.stage = MigrationRequest.DELETE_START
                # credentials - we encrypt these using AES EAX mode
                key = AES_tools.AES_read_key(settings.ENCRYPT_KEY_FILE)
                migration_request.credentials = AES_tools.AES_encrypt_dict(
                    key, credentials
                )
                migration_request.save()
                # build the return data - all common for delete
                return_data = data
            except Exception as e:
                error_data["error"] = str(e)
                return HttpError(error_data)

        # common return data
        return_data["request_id"] = migration_request.pk
        return_data["request_type"] = migration_request.request_type
        return_data["batch_id"] = migration.pk
        return_data["workspace"] = migration_request.migration.workspace.workspace
        return_data["storage"] = StorageQuota.get_storage_name(
            migration.storage.storage
        )
        return_data["stage"] = migration_request.stage
        return_data["registered_date"] = migration.registered_date.isoformat()
        return_data["label"] = migration.label

        return HttpResponse(json.dumps(return_data),
                            content_type="application/json")


class MigrationView(View):
    """:rest-api

    Requests to resources concerning migrations in the JASMIN data migration
    app (JDMA).  Note that there is no POST method, as POST to this model is
    handled by POSTs to MigrationRequestView
    """

    def get(self, request, *args, **kwargs):
        """:rest-api"""
        # if the user name isn't in the request then reject
        if "name" in request.GET:
            name = request.GET.get("name")
        else:
            return HttpError({"error": "No name supplied."})

        if "workspace" in request.GET:
            workspace = request.GET.get("workspace")
        else:
            workspace = None

        keyargs = {}

        # return details of a single batch
        if ("migration_id" in request.GET or
            "label" in request.GET):
            # get the keywords
            if "migration_id" in request.GET:
                migration_id = int(request.GET.get("migration_id"))
                keyargs["pk"] = migration_id
                label_id = None
            elif "label" in request.GET:
                label_id = request.GET.get("label")
                keyargs["label"] =  label_id
                migration_id = None

            try:
<<<<<<< HEAD
                migration = Migration.objects.filter(
                    **keyargs).order_by('stage').first()
=======
                migration = Migration.objects.filter(**keyargs).order_by('stage')[0]
>>>>>>> 0836b1c3
            except Exception:
                # return error as easily interpreted JSON
                error_data = {"error": "Batch not found.",
                              "name": name}

                if migration_id:
                    error_data["migration_id"] = migration_id

                if label_id:
                    error_data["label"] = label_id

                if workspace:
                    error_data["workspace"] = workspace

                return HttpError(error_data)

            # check that this user can list batches in this workspace
            generic_backend = jdma_control.backends.Backend.Backend()
            if not generic_backend.user_has_list_permission(
                username = name,
                workspace = migration.workspace.workspace
            ):
                error_data = {"error": "User does not have permission to view batches in the workspace",
                               "workspace": migration.workspace.workspace,
                               "name": name
                             }
                return HttpError(error_data, status=403)


            # full details - these are all the required fields
            data = {"migration_id": migration.id,
                    "user": migration.user.name,
                    "workspace": migration.workspace.workspace,
                    "label": migration.label,
                    "stage": migration.stage,
                    "storage": StorageQuota.get_storage_name(
                        migration.storage.storage
                    )}
            # add the optional data if it's there
            if migration.external_id:
                data["external_id"] = migration.external_id
            if migration.registered_date:
                data["registered_date"] = migration.registered_date.isoformat()
        else:
            if "workspace" in request.GET:
                workspace = request.GET.get("workspace")
                # get the workspace object
                gws = Groupworkspace.objects.filter(workspace=workspace)
                if gws.count() == 0:
                    error_data = {"error": "Workspace not found.",
                                  "name": name}
                    error_data["workspace"] = workspace
                    return HttpError(error_data)
                else:
                    keyargs["workspace"] = gws.first()
            else:
                workspace = None

            # two modes of listing the batches: `user` and `workspace`
            # if workspace is selected then a workspace must be supplied
            # and the user must have permission to list that workspace
            if "filter" in request.GET:
                ffilter = request.GET.get("filter")
                if ffilter == "workspace":
                    # check workspace supplied
                    if workspace is None:
                        error_data = {"error": "No workspace supplied and filter=workspace.",
                                      "name": name}
                        return HttpError(error_data)

                    # check the user has permission to list the batches
                    generic_backend = jdma_control.backends.Backend.Backend()
                    if not generic_backend.user_has_list_permission(
                        username = name,
                        workspace = workspace
                    ):
                        error_data = {"error": "User does not have permission to view batches in the workspace",
                                       "workspace": workspace,
                                       "name": name
                                     }
                        return HttpError(error_data, status=403)
                else:
                    keyargs["user__name"] = name
            else:
                keyargs["user__name"] = name

            try:
                migs = Migration.objects.filter(**keyargs).order_by('pk')
            except Exception:
                # return error as easily interpreted JSON
                error_data = {"error": "Batches not found.",
                              "name": keyargs["user__name"]}
                if workspace:
                    error_data["workspace"] = workspace

                return HttpError(error_data)
            # loop over the requests and add to the data at the end
            migrations = []
            for m in migs:
                mig_data = {"migration_id": m.pk,
                            "user": m.user.name,
                            "workspace": m.workspace.workspace,
                            "label": m.label,
                            "stage": m.stage,
                            "storage": StorageQuota.get_storage_name(
                                m.storage.storage
                            )}
                if m.registered_date:
                    mig_data["registered_date"] = m.registered_date.isoformat()
                migrations.append(mig_data)
            data = {"migrations": migrations}
        return HttpResponse(json.dumps(data), content_type="application/json")


    def put(self, request, *args, **kwargs):
        """:rest-api

           .. http:post:: /jdma_control/api/v1/migration

               Modify a migration within the JDMA.

               :param string name: The name of the user who owns the migration
               request.
               :param string migration_id:  The unique id of the migration.

               :<jsonarr string label:  a human readable label for the
               migration.
        """
        # if the user name isn't in the request then reject
        if "name" not in request.GET:
            return HttpError({"error": "No name supplied."})

        # if the user name isn't in the request then reject
        if "migration_id" not in request.GET:
            return HttpError({"error": "No batch id supplied."})

        # read the data
        data = request.read()
        data = json.loads(data)
        # copy data to error_data
        error_data = data

        if "label" in data and data["label"] == "":
            error_data["error"] = "No label supplied."
            return HttpError(error_data)

        # try to get the migration request
        mig_id = int(request.GET.get("migration_id"))
        username = request.GET.get("name")
        try:
            migration = Migration.objects.get(pk=mig_id)
        except Exception:
            error_data = {"error": "Batch not found.",
                          "migration_id": mig_id,
                          "name": username}
            return HttpError(error_data)

        # check that the migration request belongs to this user
        if username != migration.user.name:
            error_data = {
                "error": "User " + username + " cannot edit this batch as they do not own it!",
                "migration_id": mig_id,
                "name": username
            }
            return HttpError(error_data, status=403)

        # otherwise modify it
        if "label" in data:
            migration.label = data["label"]

        migration.save()

        return HttpResponse(json.dumps(data),
                            content_type="application/json")

class MigrationFileView(View):
    """:rest-api

    Requests to resources concerning files in the JASMIN data migration
    app (JDMA).  Note that there is only a GET method, as creation of
    MigrationFiles occurs in the jdma_lock script.
    """

    def get(self, request, *args, **kwargs):
        """:rest-api"""
        # if the user name isn't in the request then reject
        if "name" in request.GET:
            user_name = request.GET.get("name")
        else:
            return HttpError({"error": "No name supplied."})

        # get the limit
        if "limit" in request.GET:
            limit = int(request.GET.get("limit"))
        else:
            limit = 0

        if "digest" in request.GET:
            digest = True
        else:
            digest = False

        # do a single migration
        if "migration_id" in request.GET:
            mig_id = int(request.GET.get("migration_id"))
        else:
            mig_id = None

        # build the keyargs
        keyargs = {}

        if "workspace" in request.GET:
            workspace = request.GET.get("workspace")
            # get the workspace object
            gws = Groupworkspace.objects.filter(workspace=workspace)
            if gws.count() == 0:
                error_data = {"error": "Workspace not found.",
                              "name": user_name}
                error_data["workspace"] = workspace
                return HttpError(error_data,status=404)
            else:
                keyargs["workspace"] = gws.first()
        else:
            workspace = None

        generic_backend = jdma_control.backends.Backend.Backend()

        if mig_id != None:
            keyargs["pk"] = mig_id
            try:
                migration = Migration.objects.get(pk=mig_id)
            except:
                # return error as easily interpreted JSON
                error_data = {"error": "Batch not found.",
                              "migration_id": mig_id,
                              "name": user_name}
                if workspace:
                    error_data["workspace"] = workspace.workspace
                return HttpError(error_data)

            # check that this user can list this migration in this workspace
            if not generic_backend.user_has_list_permission(
                username = user_name,
                workspace = migration.workspace.workspace
            ):
                error_data = {"error": "User does not have permission to view files in the workspace",
                               "workspace":  migration.workspace.workspace,
                               "name": user_name
                             }
                return HttpError(error_data, status=403)
        else:
            # check whether the filter is `user` or `workspace` and whether this
            # user has permission to list the workspace
            if "filter" in request.GET:
                ffilter = request.GET.get("filter")
                if ffilter == "workspace":
                    # check workspace supplied
                    if workspace is None:
                        error_data = {"error": "No workspace supplied and filter=workspace.",
                                      "name": user_name}
                        return HttpError(error_data)

                    # check the user has permission to list the batches
                    generic_backend = jdma_control.backends.Backend.Backend()
                    if not generic_backend.user_has_list_permission(
                        username = user_name,
                        workspace = workspace
                    ):
                        error_data = {"error": "User does not have permission to list files in the workspace",
                                       "workspace": workspace,
                                       "name": user_name
                                     }
                        return HttpError(error_data, status=403)
                else:
                    keyargs["user__name"] = user_name
            else:
                keyargs["user__name"] = user_name

        try:
            # get the migrations
            mig_data = []
            migrations = Migration.objects.filter(**keyargs).order_by('pk')
            # loop over the migrations and build the data
            for mig in migrations:
                # check that this user can list this migration in this workspace
                if not generic_backend.user_has_list_permission(
                    username = user_name,
                    workspace = mig.workspace.workspace
                ):
                    continue

                mig_data_local = {"migration_id" : mig.id,
                                  "user" : mig.user.name,
                                  "workspace" : mig.workspace.workspace,
                                  "label" : mig.label,
                                  "storage" : StorageQuota.get_storage_name(
                                      mig.storage.storage
                                  )}
                archives = mig.migrationarchive_set.all()
                # return data
                archive_data = []
                for archive in archives:
                    arch_dict = {"archive_id" : archive.get_id(),
                                 "pk" : archive.pk,
                                 "size" : archive.size,
                                 "limit" : limit}
                    # add digest if requested
                    if digest:
                        arch_dict["digest"] = archive.digest
                        arch_dict["digest_format"] = archive.digest_format

                    # get the files
                    if limit == 0:
                        files = archive.migrationfile_set.all()
                    else:
                        files = archive.migrationfile_set.all()[:limit]

                    # add the files to the archive data
                    file_data = []
                    for f in files:
                        full_path = os.path.join(mig.common_path, f.path)
                        file_dict = {"pk " : f.pk,
                                     "path" : full_path,
                                     "size" : f.size}
                        if digest:
                            file_dict["digest"] = f.digest
                            file_dict["digest_format"] = f.digest_format
                        # don't add if digest is zero
                        if f.digest != "0":
                            file_data.append(file_dict)
                    arch_dict["files"] = file_data
                    archive_data.append(arch_dict)
                mig_data_local["archives"] = archive_data
                mig_data.append(mig_data_local)

            data = {"migrations" : mig_data}
        except Exception as e:
            # return error as easily interpreted JSON
            error_data = {"error": "Batch not found.",
                          "migration_id": mig_id,
                          "name": user_name}
            if workspace:
                error_data["workspace"] = workspace.workspace
            return HttpError(error_data)

        return HttpResponse(json.dumps(data), content_type="application/json")


class MigrationArchiveView(View):
    """:rest-api

    Requests to resources concerning archives in the JASMIN data migration
    app (JDMA).  Note that there is only a GET method, as creation of
    MigrationArchives occurs in the jdma_lock script.
    """

    def get(self, request, *args, **kwargs):
        """:rest-api"""
        # if the user name isn't in the request then reject
        if "name" in request.GET:
            user_name = request.GET.get("name")
        else:
            return HttpError({"error": "No name supplied."})

        # get the limit
        if "limit" in request.GET:
            limit = int(request.GET.get("limit"))
        else:
            limit = 0

        # get whether the digest should be returned
        if "digest" in request.GET:
            digest = True
        else:
            digest = False

        # do a single migration
        if "migration_id" in request.GET:
            mig_id = int(request.GET.get("migration_id"))
        else:
            mig_id = None

        # build the keyargs
        keyargs = {}

        if "workspace" in request.GET:
            workspace = request.GET.get("workspace")
            # get the workspace object
            gws = Groupworkspace.objects.filter(workspace=workspace)
            if gws.count() == 0:
                error_data = {"error": "Workspace not found.",
                              "name": user_name}
                error_data["workspace"] = workspace
                return HttpError(error_data,status=404)
            else:
                keyargs["workspace"] = gws.first()
        else:
            workspace = None

        generic_backend = jdma_control.backends.Backend.Backend()

        if mig_id != None:
            keyargs["pk"] = mig_id
            try:
                migration = Migration.objects.get(pk=mig_id)
            except:
                # return error as easily interpreted JSON
                error_data = {"error": "Batch not found.",
                              "migration_id": mig_id,
                              "name": user_name}
                if workspace:
                    error_data["workspace"] = workspace
                return HttpError(error_data, status=404)

            # check that this user can list this migration in this workspace
            if not generic_backend.user_has_list_permission(
                username = user_name,
                workspace = migration.workspace.workspace
            ):
                error_data = {"error": "User does not have permission to list archives in the workspace",
                               "workspace": migration.workspace.workspace,
                               "name": user_name
                             }
                return HttpError(error_data, status=403)
        else:
            # check whether the filter is `user` or `workspace` and whether this
            # user has permission to list the workspace
            if "filter" in request.GET:
                ffilter = request.GET.get("filter")
                if ffilter == "workspace":
                    # check workspace supplied
                    if workspace is None:
                        error_data = {"error": "No workspace supplied and filter=workspace.",
                                      "name": user_name}
                        return HttpError(error_data)

                    # check the user has permission to list the batches
                    generic_backend = jdma_control.backends.Backend.Backend()
                    if not generic_backend.user_has_list_permission(
                        username = user_name,
                        workspace = workspace
                    ):
                        error_data = {"error": "User does not have permission to list requests in the workspace",
                                       "workspace": workspace,
                                       "name": user_name
                                     }
                        return HttpError(error_data, status=403)
                else:
                    keyargs["user__name"] = user_name
            else:
                keyargs["user__name"] = user_name

        try:
            # get the migrations
            mig_data = []
            migrations = Migration.objects.filter(**keyargs).order_by('pk')
            # loop over the migrations and build the data
            for mig in migrations:
                # check that this user can list this migration in this workspace
                if not generic_backend.user_has_list_permission(
                    username = user_name,
                    workspace = mig.workspace.workspace
                ):
                    continue

                mig_data_local = {"migration_id" : mig.id,
                                  "user" : mig.user.name,
                                  "workspace" : mig.workspace.workspace,
                                  "label" : mig.label,
                                  "storage" : StorageQuota.get_storage_name(
                                      mig.storage.storage
                                  )}

                # get the archives
                if limit == 0:
                    archives = mig.migrationarchive_set.all()
                else:
                    archives = mig.migrationarchive_set.all()[:limit]
                # return data
                archive_data = []
                for archive in archives:
                    arch_dict = {"archive_id" : archive.get_id(),
                                 "pk" : archive.pk,
                                 "size" : archive.size,
                                 "limit" : limit}
                    # add digest if requested
                    if digest:
                        arch_dict["digest"] = archive.digest
                        arch_dict["digest_format"] = archive.digest_format

                    # don't add files with a 0 digest, as these are folders /
                    # directories
                    if archive.digest != "0":
                        archive_data.append(arch_dict)
                mig_data_local["archives"] = archive_data
                mig_data.append(mig_data_local)

            data = {"migrations" : mig_data}
        except Exception:
            # return error as easily interpreted JSON
            error_data = {"error": "Batch not found.",
                          "migration_id": mig_id,
                          "name": user_name}
            if workspace:
                error_data["workspace"] = workspace.workspace
            return HttpError(error_data)

        return HttpResponse(json.dumps(data), content_type="application/json")


def list_backends(request):
    """Return a list of backends, i.e. targets for the data migration.
       Examples are 'elastictape' and 'objectstore'"""

    data = {}
    for be in jdma_control.backends.get_backends():
        bo = be()
        data[bo.get_id()] = bo.get_name()

    return HttpResponse(json.dumps(data), content_type="application/json")<|MERGE_RESOLUTION|>--- conflicted
+++ resolved
@@ -1096,12 +1096,7 @@
                 migration_id = None
 
             try:
-<<<<<<< HEAD
-                migration = Migration.objects.filter(
-                    **keyargs).order_by('stage').first()
-=======
                 migration = Migration.objects.filter(**keyargs).order_by('stage')[0]
->>>>>>> 0836b1c3
             except Exception:
                 # return error as easily interpreted JSON
                 error_data = {"error": "Batch not found.",
