from __future__ import unicode_literals

from django.db import models
from django.contrib.postgres.operations import HStoreExtension
from django.contrib.postgres.fields import HStoreField, ArrayField
from sizefield.models import FileSizeField
from sizefield.utils import filesizeformat
import jdma_control.backends
import os


class User(models.Model):
    """User of the JASMIN data migration app (JDMA).
    Users register directories from a group workspace (GWS) with the JDMA
    client via a HTTP API.
    :var models.CharField name: the user name / id of the user
    :var models.EmailField email: email address of the user
    :var models.BooleanField notify: whether to notify the user when the
    migrations to / from storage have completed, default = True
    """

    name = models.CharField(
        max_length=256,
        unique=True,
        help_text="Name of user - should be same as JASMIN user name",
        db_index=True,
    )

    email = models.EmailField(max_length=256, help_text="Email of user")

    notify = models.BooleanField(
        default=True, help_text="Switch notifications on / off"
    )

    def __str__(self):
        return "%s (%s)" % (self.name, self.email)


class Groupworkspace(models.Model):
    """A record of a quota for a group workspace,
    for each external storage backend
    """

    workspace = models.CharField(
        max_length=1024,
        help_text="Name of groupworkspace (GWS)",
        null=False,
        blank=False,
    )

    path = models.CharField(
        max_length=1024,
        help_text="Path of groupworkspace (optional)",
        null=True,
        blank=True,
    )

    managers = models.ManyToManyField(User, help_text="Managers of this groupworkspace")

    def __str__(self):
        return self.workspace


class StorageQuota(models.Model):
    """Storage type and quota to be used by Groupworkspace Quota"""

    # populate choices from backends
    bi = 0
    STORAGE = []
    __STORAGE_CHOICES = []
    for be in jdma_control.backends.get_backends():
        bo = be()
        __STORAGE_CHOICES.append((bi, bo.get_id()))
        STORAGE.append(bo.get_id())
        bi += 1
    storage = models.IntegerField(choices=__STORAGE_CHOICES, default=0, db_index=True)

    quota_size = FileSizeField(
        default=0, help_text="Size of quota allocated to the groupworkspace"
    )

    quota_used = FileSizeField(
        default=0, help_text="Size of quota used in the groupworkspace"
    )

    # keep a record of the workspace so we can search on it
    workspace = models.ForeignKey(
        Groupworkspace,
        null=False,
        help_text="Workspace that this storage quota is for",
        on_delete=models.CASCADE,
    )

    def get_storage_name(nid):
        """Get the storage name from the numerical id"""
        return StorageQuota.STORAGE[nid]

    def get_storage_index(name):
        return StorageQuota.STORAGE.index(name)

    def quota_formatted_used(self):
        return filesizeformat(self.quota_used)

    quota_formatted_used.short_description = "Quota used"

    def quota_formatted_size(self):
        return filesizeformat(self.quota_size)

    quota_formatted_size.short_description = "Quota size"

    def get_name(self):
        return StorageQuota.__STORAGE_CHOICES[self.storage][1]

    get_name.short_description = "quota_name"

    def __str__(self):
        desc_str = "{} : {} : {} / {}".format(
            self.workspace.workspace,
            str(StorageQuota.__STORAGE_CHOICES[self.storage][1]),
            filesizeformat(self.quota_used),
            filesizeformat(self.quota_size),
        )
        return desc_str


class Migration(models.Model):
    """A data model to store the details of a directory that has been migrated
    via the JASMIN data migration app (JDMA).
    Users register directories from a group workspace (GWS) with the JDMA
    client via a HTTP API.
    :var models.IntegerField stage: The stage that the directory is at.
    """

    # user that the directory belongs to
    user = models.ForeignKey(
        User,
        on_delete=models.CASCADE,
        null=False,
        help_text="User that the migration belongs to",
    )

    # workspace that the user wishes to use
    workspace = models.ForeignKey(
        Groupworkspace,
        null=False,
        help_text="Workspace used for this request",
        on_delete=models.CASCADE,
    )

    # states of the Migration.
    # There are now only three states - ON_DISK, ON_STORAGE and FAILED
    # The Migration is ON_DISK until it has been fully uploaded to the external
    #  storage and deleted.
    ON_DISK = 0
    PUTTING = 1
    ON_STORAGE = 2
    FAILED = 3
    DELETING = 4
    DELETED = 5

    STAGE_CHOICES = (
        (ON_DISK, "ON_DISK"),
        (PUTTING, "PUTTING"),
        (ON_STORAGE, "ON_STORAGE"),
        (FAILED, "FAILED"),
        (DELETING, "DELETING"),
        (DELETED, "DELETED"),
    )
    STAGE_LIST = ["ON_DISK", "PUTTING", "ON_STORAGE", "FAILED", "DELETING", "DELETED"]
    stage = models.IntegerField(choices=STAGE_CHOICES, default=FAILED)

    # batch id for external storage
    external_id = models.CharField(
        blank=True,
        null=True,
        max_length=1024,
        help_text=(
            "Batch id for external backup system, " "e.g. elastic tape or object store"
        ),
    )

    # label - defaults to path of the directory - relative to the GWS
    label = models.CharField(
        blank=True,
        null=True,
        max_length=1024,
        help_text="Human readable label for request",
    )

    # date - the date that the directory was registered with the JDMA
    registered_date = models.DateTimeField(
        blank=True, null=True, help_text="Date the request was registered with the JDMA"
    )

    # common path - the common path for the files, as found by
    # os.path.commonprefix
    common_path = models.CharField(
        blank=True,
        null=True,
        max_length=2048,
        help_text="Common path prefix for all files in the filelist",
    )
    # gid, uid and file permissions for common_path (cp)
    common_path_user_id = models.IntegerField(
        blank=True,
        null=True,
        help_text="uid of original owner of common_path directory",
    )
    common_path_group_id = models.IntegerField(
        blank=True,
        null=True,
        help_text="gid of original owner of common_path directory",
    )
    common_path_permission = models.IntegerField(
        blank=True,
        null=True,
        help_text="File permissions of original common_path directory",
    )

    # the backend external storage location of the migration
    storage = models.ForeignKey(
        StorageQuota,
        on_delete=models.CASCADE,
        null=False,
        help_text=(
            "External storage location of the migration, "
            "e.g. elastictape or objectstore"
        ),
    )

    def __str__(self):
        if self.label:
            return "{:>4} : {:16}".format(self.pk, self.label)
        else:
            return "{:>4}".format(self.pk)

    def name(self):
        return self.__str__()

    def get_id(self):
        return "migration_{:08}".format(self.pk)


class MigrationRequest(models.Model):
    """A request to upload (PUT) or retrieve (GET) a directory via the JASMIN
    data migration app (JDMA).
    """

    # request type - GET or PUT or ?VERIFY?
    PUT = 0
    GET = 1
    MIGRATE = 2
    DELETE = 3

    __REQUEST_CHOICES = (
        (PUT, "PUT"),
        (GET, "GET"),
        (MIGRATE, "MIGRATE"),
        (DELETE, "DELETE"),
    )
    REQUEST_MAP = {"PUT": PUT, "GET": GET, "MIGRATE": MIGRATE, "DELETE": DELETE}
    REQUEST_LIST = {PUT: "PUT", GET: "GET", MIGRATE: "MIGRATE", DELETE: "DELETE"}
    request_type = models.IntegerField(choices=__REQUEST_CHOICES, db_index=True)

    # new state machine for GET / PUT / MIGRATE
    # all transactions occur through the MigrationRequest, rather than a hybrid
    # of the Migration and MigrationRequest
    PUT_START = 0
    PUT_BUILDING = 1
    PUT_PENDING = 2
    PUT_PACKING = 3
    PUTTING = 4
    VERIFY_PENDING = 5
    VERIFY_GETTING = 6
    VERIFYING = 7
    PUT_TIDY = 8
    PUT_COMPLETED = 9

    GET_START = 100
    GET_PENDING = 101
    GETTING = 102
    GET_UNPACKING = 103
    GET_RESTORE = 104
    GET_TIDY = 105
    GET_COMPLETED = 106

    DELETE_START = 200
    DELETE_PENDING = 201
    DELETING = 202
    DELETE_TIDY = 203
    DELETE_COMPLETED = 204

    FAILED = 1000
    FAILED_COMPLETED = 1001

    REQ_STAGE_CHOICES = (
        (PUT_START, "PUT_START"),
        (PUT_BUILDING, "PUT_BUILDING"),
        (PUT_PENDING, "PUT_PENDING"),
        (PUT_PACKING, "PUT_PACKING"),
        (PUTTING, "PUTTING"),
        (VERIFY_PENDING, "VERIFY_PENDING"),
        (VERIFY_GETTING, "VERIFY_GETTING"),
        (VERIFYING, "VERIFYING"),
        (PUT_TIDY, "PUT_TIDY"),
        (PUT_COMPLETED, "PUT_COMPLETED"),
        (GET_START, "GET_START"),
        (GET_PENDING, "GET_PENDING"),
        (GETTING, "GETTING"),
        (GET_UNPACKING, "GET_UNPACKING"),
        (GET_RESTORE, "GET_RESTORE"),
        (GET_TIDY, "GET_TIDY"),
        (GET_COMPLETED, "GET_COMPLETED"),
        (DELETE_START, "DELETE_START"),
        (DELETE_PENDING, "DELETE_PENDING"),
        (DELETING, "DELETING"),
        (DELETE_TIDY, "DELETE_TIDY"),
        (DELETE_COMPLETED, "DELETE_COMPLETED"),
        (FAILED, "FAILED"),
        (FAILED_COMPLETED, "FAILED_COMPLETED"),
    )

    REQ_STAGE_LIST = {
        PUT_START: "PUT_START",
        PUT_BUILDING: "PUT_BUILDING",
        PUT_PENDING: "PUT_PENDING",
        PUT_PACKING: "PUT_PACKING",
        PUTTING: "PUTTING",
        VERIFY_PENDING: "VERIFY_PENDING",
        VERIFY_GETTING: "VERIFY_GETTING",
        VERIFYING: "VERIFYING",
        PUT_TIDY: "PUT_TIDY",
        PUT_COMPLETED: "PUT_COMPLETED",
        GET_START: "GET_START",
        GET_PENDING: "GET_PENDING",
        GETTING: "GETTING",
        GET_UNPACKING: "GET_UNPACKING",
        GET_RESTORE: "GET_RESTORE",
        GET_TIDY: "GET_TIDY",
        GET_COMPLETED: "GET_COMPLETED",
        DELETE_START: "DELETE_START",
        DELETE_PENDING: "DELETE_PENDING",
        DELETING: "DELETING",
        DELETE_TIDY: "DELETE_TIDY",
        DELETE_COMPLETED: "DELETE_COMPLETED",
        FAILED: "FAILED",
        FAILED_COMPLETED: "FAILED_COMPLETED",
    }

    stage = models.IntegerField(
        choices=REQ_STAGE_CHOICES,
        default=FAILED,
        help_text="Current upload / download stage",
        db_index=True,
    )

    # user that the request belongs to
    user = models.ForeignKey(
        User, on_delete=models.CASCADE, help_text="User that the request belongs to"
    )

    # date - the date that the request was registered with the JDMA
    date = models.DateTimeField(
        blank=True, null=True, help_text="Date the request was registered with the JDMA"
    )

    # target directory for GET requests - where should we put it?
    target_path = models.CharField(
        max_length=1024, null=True, blank=True, help_text="Target directory path"
    )

    # mapping to the migration details
    migration = models.ForeignKey(
        Migration,
        on_delete=models.CASCADE,
        null=True,
        help_text="Migration associated with this MigrationRequest",
    )

    # backend external storage credentials - keep as a hstore -
    # i.e. key value store
    credentials = HStoreField(
        null=True,
        blank=True,
        help_text=(
            "Credentials required to access the external storage " "(encrypted)"
        ),
    )

    # failure reason
    failure_reason = models.CharField(
        blank=True,
        null=True,
        max_length=1024,
        help_text="Reason for failure of request",
    )

    # filelist - for uploading / downloading lists of files
    filelist = ArrayField(
        models.CharField(max_length=1024, unique=True, blank=True),
        blank=True,
        null=True,
        help_text="List of files for uploading or downloading",
    )

    # last archive to be uploaded / downloaded successfully - this should
    # allow resumption of uploads / downloads
    last_archive = models.IntegerField(
        default=0, help_text="Last completed uploaded / downloaded archive"
    )

    # transfer id for external storage - might not be neccessary for all, but
    # required for elastic tape
    transfer_id = models.CharField(
        blank=True,
        null=True,
        max_length=1024,
        help_text=("Tranfer id for external backup system, " "e.g. elastic tape"),
    )

    # whether the MigrationRequest is locked or not
    # this allows different backend storage systems to reside on different
    # servers and run multiple instances, without causing race conditions
    # or acting on the same migration twice
    locked = models.BooleanField(
        default=False, help_text="Migration is locked for processing"
    )

    def __str__(self):
        return "{:>4} : {:16}".format(
            self.pk, MigrationRequest.REQUEST_LIST[self.request_type]
        )

    def lock(self):
        # check that the stage isn't changed while we're accessing and waiting
        # for the db
        current_stage = self.stage
<<<<<<< HEAD
        updated = bool(
            MigrationRequest.objects.filter(pk=self.pk, locked=False).update(
                locked=True
            )
        )
=======
        current_locked = self.locked
        self.locked = True
        self.save()
>>>>>>> 5b169597
        self.refresh_from_db()
        if self.stage != current_stage:
            self.locked = current_locked
            self.save()
            return False
        return self.lock != current_locked

    def unlock(self):
        n_updated = MigrationRequest.objects.filter(pk=self.pk, locked=True).update(
            locked=False
        )
        return bool(n_updated)

    def formatted_filelist(self):
        """Return a string of the filelist separated by linebreaks, rather than
        commas.
        Put the output in a Textarea widget in the Admin form
        """
        out_str = ""
        if self.filelist:
            for f in self.filelist:
                out_str += f + "\n"
            return out_str

    formatted_filelist.short_description = "filelist"


class MigrationArchive(models.Model):
    """An archive stores a list of files that are to be tarred together then
    uploaded.
    This is to enabled efficient upload / download of small files.
    An archive may often contain only one file.
    """

    # Checksum digest and format
    digest = models.CharField(max_length=64, help_text="Digest of the archive")
    digest_format = models.CharField(
        max_length=32, null=True, blank=False, default="SHA256"
    )
    # which migration does this belong to?
    # Many to one mapping (many Migration Archives->one Migration)
    migration = models.ForeignKey(
        Migration,
        on_delete=models.CASCADE,
        null=False,
        help_text="Migration that this Archive belongs to",
    )

    # size in bytes
    size = FileSizeField(null=False, default=0, help_text="size of file in bytes")

    # is the archive to be packed / is it packed?
    packed = models.BooleanField(
        default=False, help_text="Is the archive packed (tarred)?"
    )

    def name(self):
        return "Archive " + str(self.pk)

    name.short_description = "archive_name"

    def get_id(self):
        return "archive_{:010}".format(self.pk)

    name.short_description = "get_id"

    def first_file(self):
        """Get the first file in the archive"""
        q_set = self.migrationfile_set.all()
        if q_set.count() == 0:
            return ""
        else:
            fname = q_set.first().path
            return str(q_set.count()) + " files. First file: " + fname

    first_file.short_description = "first_file"

    def formatted_size(self):
        return filesizeformat(self.size)

    formatted_size.short_description = "size"

    def __str__(self):
        """Return a string representation"""
        # get the migration
        return "Archive " + str(self.pk)

    def get_archive_name(self, prefix=""):
        """Get the name of the archive, if the archive is packed"""
        if not self.packed:
            return ""
        else:
            return os.path.join(prefix, self.get_id() + ".tar")

    def get_file_names(self, prefix="", filter_list=None):
        """Return a dictionary of three lists of files from the archive to be
        / that have been uploaded.
        The dictionary consists of:
          {"FILE" : [list of files],
           "DIR"  : [list of directories],
           "LINK" : [list of links],
           "LNCM" : [list of links with relation to a common path],
           "LNAS" : [list of links with absolute path]}
        The function can also be given an optional filelist, to only include
        files that are in the filelist.  This is so that GET requests can
        specify a subset of files to download.
        """
        # not packed, return a list of the files in the archive
        file_list = {"FILE": [], "DIR": [], "LINK": [], "LNAS": [], "LNCM": []}
        for f in self.migrationfile_set.all():
            if filter_list is None:
                file_list[f.ftype].append(os.path.join(prefix, f.path))
            else:
                if f.path in filter_list:
                    full_path = os.path.join(prefix, f.path)
                    if not full_path in file_list[f.ftype]:
                        file_list[f.ftype].append(full_path)
        return file_list

    get_file_names.short_description = "Filelist"

    def get_file_list_text(self):
        """Convert the output of get_filtered file_names into a string buffer"""
        output = ""
        for f in self.migrationfile_set.all():
            output += f.path + " : " + f.ftype + "\n"
        return output

    get_file_list_text.short_description = "List of files in archive"


class MigrationFile(models.Model):
    """A record of a file in a migration in the JASMIN data migration app
    (JDMA).
    """

    # path to the file
    path = models.CharField(
        max_length=1024,
        null=True,
        help_text="Relative path to the file (relative to Migration.common_path)",
    )
    # Checksum digest
    digest = models.CharField(
        max_length=64, null=True, help_text="Checksum digest of the file"
    )
    digest_format = models.CharField(
        max_length=32, null=True, blank=False, default="SHA256"
    )
    # size in bytes
    size = FileSizeField(null=False, default=0, help_text="size of file in bytes")
    # file type - a string, either "FILE", "DIR", "LINK", "LNCM", "LNAS" or "MISS" (missing)
    ftype = models.CharField(
        max_length=4, null=False, default="FILE", help_text="Type of the file"
    )
    # link location - we can then restore links on restore
    link_target = models.CharField(
        max_length=1024,
        null=True,
        blank=True,
        help_text="Relative (for LNCM) and absolute (for LNAS) path to the linked file location",
    )
    # user id, group id and permissions - record what they are so that they
    # can be restored when the directory is restored
    unix_user_id = models.IntegerField(
        blank=True, null=True, help_text="uid of original owner of file"
    )
    unix_group_id = models.IntegerField(
        blank=True, null=True, help_text="gid of original owner of file"
    )
    unix_permission = models.IntegerField(
        blank=True, null=True, help_text="File permissions of original file"
    )
    # which archive does this file belong to?
    archive = models.ForeignKey(
        MigrationArchive,
        on_delete=models.CASCADE,
        null=False,
        help_text="Archive that this File belongs to",
    )

    def formatted_size(self):
        return filesizeformat(self.size)

    formatted_size.short_description = "size"

    def __str__(self):
        return "{} {}".format(self.path, self.ftype)<|MERGE_RESOLUTION|>--- conflicted
+++ resolved
@@ -435,17 +435,9 @@
         # check that the stage isn't changed while we're accessing and waiting
         # for the db
         current_stage = self.stage
-<<<<<<< HEAD
-        updated = bool(
-            MigrationRequest.objects.filter(pk=self.pk, locked=False).update(
-                locked=True
-            )
-        )
-=======
         current_locked = self.locked
         self.locked = True
         self.save()
->>>>>>> 5b169597
         self.refresh_from_db()
         if self.stage != current_stage:
             self.locked = current_locked
