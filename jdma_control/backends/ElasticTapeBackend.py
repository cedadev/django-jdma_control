--- conflicted
+++ resolved
@@ -108,13 +108,8 @@
             # now check that time against now
             delta = datetime.now() - last_time_to_tape
             if (delta.days > 0) or (delta.seconds > settings.JDMA_VERIFY_PAUSE):
-<<<<<<< HEAD
-                #print("Completed PUT", pr.migration.external_id, "at", last_time_to_tape)
+                #print("Completed PUT")
                 completed_PUTs.append(pr.migration.external_id)
-=======
-                print("Completed PUT")
-                #completed_PUTs.append(pr.migration.external_id)
->>>>>>> 9e375764
 
     return completed_PUTs
 
