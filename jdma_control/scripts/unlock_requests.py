--- conflicted
+++ resolved
@@ -9,13 +9,8 @@
     stage_choices = {
         'PUT_START'        : MigrationRequest.PUT_START,
         'PUT_BUILDING'     : MigrationRequest.PUT_BUILDING,
-<<<<<<< HEAD
         'PUT_PENDING'      : MigrationRequest.PUT_PENDING,
         'PUT_PACKING'      : MigrationRequest.PUT_PACKING,
-=======
-        'PUT_PENDING'	   : MigrationRequest.PUT_PENDING,
-        'PUT_PACKING'	   : MigrationRequest.PUT_PACKING,
->>>>>>> adafcc5c
         'PUTTING'          : MigrationRequest.PUTTING,
         'VERIFY_PENDING'   : MigrationRequest.VERIFY_PENDING,
         'VERIFY_GETTING'   : MigrationRequest.VERIFY_GETTING,
@@ -24,28 +19,17 @@
         'PUT_COMPLETED'    : MigrationRequest.PUT_COMPLETED,
 
         'GET_START'        : MigrationRequest.GET_START,
-<<<<<<< HEAD
         'GET_PENDING'      : MigrationRequest.GET_PENDING,
         'GETTING'          : MigrationRequest.GETTING,
         'GET_UNPACKING'    : MigrationRequest.GET_UNPACKING,
         'GET_RESTORE'      : MigrationRequest.GET_RESTORE,
-=======
-        'GET_PENDING'	   : MigrationRequest.GET_PENDING,
-        'GETTING'          : MigrationRequest.GETTING,
-        'GET_UNPACKING'    : MigrationRequest.GET_UNPACKING,
-        'GET_RESTORE'	   : MigrationRequest.GET_RESTORE,
->>>>>>> adafcc5c
         'GET_TIDY'         : MigrationRequest.GET_TIDY,
         'GET_COMPLETED'    : MigrationRequest.GET_COMPLETED,
 
         'DELETE_START'     : MigrationRequest.DELETE_START,
         'DELETE_PENDING'   : MigrationRequest.DELETE_PENDING,
         'DELETING'         : MigrationRequest.DELETING,
-<<<<<<< HEAD
         'DELETE_TIDY'      : MigrationRequest.DELETE_TIDY,
-=======
-        'DELETE_TIDY'	   : MigrationRequest.DELETE_TIDY,
->>>>>>> adafcc5c
         'DELETE_COMPLETED' : MigrationRequest.DELETE_COMPLETED,
 
         'FAILED'           : MigrationRequest.FAILED,
@@ -57,15 +41,8 @@
     arg_dict = split_args(args)
     if "stage" in arg_dict:
         stage = get_stage(arg_dict["stage"])
-<<<<<<< HEAD
-        
     else:
         raise Exception("stage argument not supplied")
-=======
-
-    else:
-	raise Exception("stage argument not supplied")
->>>>>>> adafcc5c
 
     pr = MigrationRequest.objects.filter(
          (Q(request_type=MigrationRequest.PUT)
